--- conflicted
+++ resolved
@@ -2,11 +2,7 @@
   Component,
   ElementRef,
   ViewChild,
-<<<<<<< HEAD
-  Renderer2,
-=======
   OnDestroy,
->>>>>>> 3af87a29
   inject,
 } from '@angular/core';
 import { CommonModule } from '@angular/common';
@@ -15,12 +11,8 @@
 import { Analytics } from '../analytics/analytics';
 import { Router, ActivatedRoute } from '@angular/router';
 import { RouterModule } from '@angular/router';
-<<<<<<< HEAD
-import { HttpClient } from '@angular/common/http';
-=======
 import { HttpClient, HttpHeaders } from '@angular/common/http';
 import { Subject, takeUntil } from 'rxjs';
->>>>>>> 3af87a29
 import { SecurityService } from '../security.service';
 
 @Component({
@@ -78,27 +70,10 @@
   }
   private security = inject(SecurityService);
 
-<<<<<<< HEAD
-  private security = inject(SecurityService);
-
-  ngOnInit(): void {
-    this.security.currentRoute$.subscribe((route) => {
-      console.log('🔐 Home route:', route);
-    });
-  }
-
-  private updateComplianceStats(data: any): void {
-    this.documentName = data.input_document ?? 'Unnamed_Document.docx';
-    this.complianceScore = data.compliance_score ?? 0 + '%';
-    this.highSeverity = data.issue_counts?.High ?? 0;
-    this.mediumSeverity = data.issue_counts?.Medium ?? 0;
-    this.lowSeverity = data.issue_counts?.Low ?? 0;
-=======
   ngOnInit() {
     this.security.currentRoute$.subscribe((route) => {
       console.log('🔐 Home route:', route);
     });
->>>>>>> 3af87a29
   }
 
   setActiveTab(tab: string): void {
